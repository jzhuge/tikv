--- conflicted
+++ resolved
@@ -294,15 +294,11 @@
         let peer_cache = FlatMap::default();
         let tag = format!("[region {}] {}", region.get_id(), peer_id);
 
-<<<<<<< HEAD
-        let ps = try!(PeerStorage::new(store.raft_engine(), region, sched, tag.clone()));
-=======
-        let ps = try!(PeerStorage::new(store.engine(),
+        let ps = try!(PeerStorage::new(store.raft_engine(),
                                        region,
                                        sched,
                                        tag.clone(),
                                        store.entry_cache_metries.clone()));
->>>>>>> 87a2810d
 
         let applied_index = ps.applied_index();
 
