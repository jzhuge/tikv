// Copyright 2016 PingCAP, Inc.
//
// Licensed under the Apache License, Version 2.0 (the "License");
// you may not use this file except in compliance with the License.
// You may obtain a copy of the License at
//
//     http://www.apache.org/licenses/LICENSE-2.0
//
// Unless required by applicable law or agreed to in writing, software
// distributed under the License is distributed on an "AS IS" BASIS,
// See the License for the specific language governing permissions and
// limitations under the License.

#![crate_type = "lib"]
#![feature(test)]
#![feature(fnbox)]
#![feature(alloc)]
#![feature(slice_patterns)]
#![feature(box_syntax)]
#![cfg_attr(feature = "dev", feature(plugin))]
#![cfg_attr(feature = "dev", plugin(clippy))]
#![cfg_attr(not(feature = "dev"), allow(unknown_lints))]
#![recursion_limit="100"]

#![allow(module_inception)]
#![allow(should_implement_trait)]
#![allow(large_enum_variant)]
// TODO: deny it once Manishearth/rust-clippy#1586 is fixed.
#![allow(never_loop)]
#![allow(needless_pass_by_value)]

#[macro_use]
extern crate log;
#[macro_use]
extern crate quick_error;
extern crate test;
extern crate protobuf;
extern crate byteorder;
extern crate rand;
extern crate mio;
extern crate tempdir;
extern crate rocksdb;
extern crate uuid;
extern crate kvproto;
extern crate time;
extern crate tipb;
extern crate threadpool;
extern crate num;
extern crate libc;
extern crate crc;
extern crate rustc_serialize;
#[cfg(unix)]
extern crate nix;
extern crate alloc;
extern crate chrono;
#[macro_use]
extern crate prometheus;
#[macro_use]
extern crate lazy_static;
extern crate backtrace;
extern crate url;
extern crate fs2;
extern crate regex;
extern crate grpc;
extern crate fnv;
extern crate futures;
<<<<<<< HEAD
extern crate futures_cpupool;
extern crate tokio_core;
=======
extern crate tokio_core;
extern crate tokio_timer;
>>>>>>> 41bae79e

#[macro_use]
pub mod util;
pub mod raft;
pub mod storage;

pub use storage::Storage;
pub mod raftstore;
pub mod pd;
pub mod server;<|MERGE_RESOLUTION|>--- conflicted
+++ resolved
@@ -64,13 +64,9 @@
 extern crate grpc;
 extern crate fnv;
 extern crate futures;
-<<<<<<< HEAD
 extern crate futures_cpupool;
 extern crate tokio_core;
-=======
-extern crate tokio_core;
 extern crate tokio_timer;
->>>>>>> 41bae79e
 
 #[macro_use]
 pub mod util;
