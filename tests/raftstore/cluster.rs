// Copyright 2016 PingCAP, Inc.
//
// Licensed under the Apache License, Version 2.0 (the "License");
// you may not use this file except in compliance with the License.
// You may obtain a copy of the License at
//
//     http://www.apache.org/licenses/LICENSE-2.0
//
// Unless required by applicable law or agreed to in writing, software
// distributed under the License is distributed on an "AS IS" BASIS,
// See the License for the specific language governing permissions and
// limitations under the License.


use std::collections::{HashMap, HashSet};
use std::sync::{Arc, RwLock};
use std::time::Duration;

use rocksdb::DB;
use tempdir::TempDir;

use tikv::raftstore::{Result, Error};
use tikv::raftstore::store::*;
use super::util::*;
use kvproto::pdpb;
use kvproto::raft_cmdpb::*;
use kvproto::metapb::{self, RegionEpoch};
use kvproto::raft_serverpb::RaftMessage;
use tikv::pd::PdClient;
use tikv::util::{HandyRwLock, escape, rocksdb};
use tikv::util::transport::SendCh;
use tikv::server::Config as ServerConfig;
use super::pd::TestPdClient;
use tikv::raftstore::store::keys::data_key;
use super::transport_simulate::*;


// We simulate 3 or 5 nodes, each has a store.
// Sometimes, we use fixed id to test, which means the id
// isn't allocated by pd, and node id, store id are same.
// E,g, for node 1, the node id and store id are both 1.

pub trait Simulator {
    // Pass 0 to let pd allocate a node id if db is empty.
    // If node id > 0, the node must be created in db already,
    // and the node id must be the same as given argument.
    // Return the node id.
    // TODO: we will rename node name here because now we use store only.
    fn run_node(&mut self, node_id: u64, cfg: ServerConfig, engine: Arc<DB>) -> u64;
    fn stop_node(&mut self, node_id: u64);
    fn get_node_ids(&self) -> HashSet<u64>;
    fn call_command_on_node(&self,
                            node_id: u64,
                            request: RaftCmdRequest,
                            timeout: Duration)
                            -> Result<RaftCmdResponse>;
    fn send_raft_msg(&self, msg: RaftMessage) -> Result<()>;
    fn get_snap_dir(&self, node_id: u64) -> String;
    fn get_store_sendch(&self, node_id: u64) -> Option<SendCh<Msg>>;
    fn add_send_filter(&mut self, node_id: u64, filter: SendFilter);
    fn clear_send_filters(&mut self, node_id: u64);
    fn add_recv_filter(&mut self, node_id: u64, filter: RecvFilter);
    fn clear_recv_filters(&mut self, node_id: u64);

    fn call_command(&self, request: RaftCmdRequest, timeout: Duration) -> Result<RaftCmdResponse> {
        let node_id = request.get_header().get_peer().get_store_id();
        self.call_command_on_node(node_id, request, timeout)
    }
}

pub struct Cluster<T: Simulator> {
    pub cfg: ServerConfig,
    leaders: HashMap<u64, metapb::Peer>,
    paths: Vec<TempDir>,
    dbs: Vec<Arc<DB>>,

    // node id -> db engine.
    pub engines: HashMap<u64, Arc<DB>>,

    pub sim: Arc<RwLock<T>>,
    pub pd_client: Arc<TestPdClient>,
}

impl<T: Simulator> Cluster<T> {
    // Create the default Store cluster.
    pub fn new(id: u64,
               count: usize,
               cfs: &[&str],
               sim: Arc<RwLock<T>>,
               pd_client: Arc<TestPdClient>)
               -> Cluster<T> {
        let mut c = Cluster {
            cfg: new_server_config(id),
            leaders: HashMap::new(),
            paths: vec![],
            dbs: vec![],
            engines: HashMap::new(),
            sim: sim,
            pd_client: pd_client,
        };

        c.create_engines(count, cfs);

        c
    }

    pub fn id(&self) -> u64 {
        self.cfg.cluster_id
    }

    fn create_engines(&mut self, count: usize, cfs: &[&str]) {
        for _ in 0..count {
            self.paths.push(TempDir::new("test_cluster").unwrap());
        }

        for item in &self.paths {
            self.dbs
                .push(Arc::new(rocksdb::new_engine(item.path().to_str().unwrap(), cfs).unwrap()));
        }
    }

    pub fn start(&mut self) {
        if self.engines.is_empty() {
            let mut sim = self.sim.wl();
            for engine in &self.dbs {
                let node_id = sim.run_node(0, self.cfg.clone(), engine.clone());
                self.engines.insert(node_id, engine.clone());
            }
        } else {
            // recover from last shutdown.
            let node_ids = self.engines.keys().cloned().collect::<Vec<_>>();
            for node_id in node_ids {
                self.run_node(node_id);
            }
        }
    }

    // Bootstrap the store with fixed ID (like 1, 2, .. 5) and
    // initialize first region in all stores, then start the cluster.
    pub fn run(&mut self) {
        self.bootstrap_region().unwrap();
        self.start();
    }

    // Bootstrap the store with fixed ID (like 1, 2, .. 5) and
    // initialize first region in store 1, then start the cluster.
    pub fn run_conf_change(&mut self) -> u64 {
        let region_id = self.bootstrap_conf_change();
        self.start();
        region_id
    }

    pub fn run_node(&mut self, node_id: u64) {
        debug!("starting node {}", node_id);
        let engine = self.engines.get(&node_id).unwrap();
        self.sim.wl().run_node(node_id, self.cfg.clone(), engine.clone());
        debug!("node {} started", node_id);
    }

    pub fn stop_node(&mut self, node_id: u64) {
        debug!("stopping node {}", node_id);
        self.sim.wl().stop_node(node_id);
        debug!("node {} stopped", node_id);
    }

    pub fn get_engine(&self, node_id: u64) -> Arc<DB> {
        self.engines.get(&node_id).unwrap().clone()
    }

    pub fn send_raft_msg(&self, msg: RaftMessage) -> Result<()> {
        self.sim.rl().send_raft_msg(msg)
    }

    pub fn call_command_on_node(&self,
                                node_id: u64,
                                request: RaftCmdRequest,
                                timeout: Duration)
                                -> Result<RaftCmdResponse> {
        match self.sim.rl().call_command_on_node(node_id, request.clone(), timeout) {
            Err(e) => {
                warn!("failed to call command {:?}: {:?}", request, e);
                Err(e)
            }
            a => a,
        }
    }

    pub fn call_command(&self,
                        request: RaftCmdRequest,
                        timeout: Duration)
                        -> Result<RaftCmdResponse> {
        match self.sim.rl().call_command(request.clone(), timeout) {
            Err(e) => {
                warn!("failed to call command {:?}: {:?}", request, e);
                Err(e)
            }
            a => a,
        }
    }

    pub fn call_command_on_leader(&mut self,
                                  mut request: RaftCmdRequest,
                                  timeout: Duration)
                                  -> Result<RaftCmdResponse> {
        let mut retry_cnt = 0;
        let region_id = request.get_header().get_region_id();
        loop {
            let leader = match self.leader_of_region(region_id) {
                None => return Err(box_err!("can't get leader of region {}", region_id)),
                Some(l) => l,
            };
            request.mut_header().set_peer(leader);
            let resp = match self.call_command(request.clone(), timeout) {
                e @ Err(_) => return e,
                Ok(resp) => resp,
            };
            if self.refresh_leader_if_needed(&resp, region_id) && retry_cnt < 10 {
                retry_cnt += 1;
                warn!("{:?} is no longer leader, let's retry",
                      request.get_header().get_peer());
                continue;
            }
            return Ok(resp);
        }
    }

    fn valid_leader_id(&self, region_id: u64, leader_id: u64) -> bool {
        let store_ids = match self.store_ids_of_region(region_id) {
            None => return false,
            Some(ids) => ids,
        };
        let node_ids = self.sim.rl().get_node_ids();
        store_ids.contains(&leader_id) && node_ids.contains(&leader_id)
    }

    fn store_ids_of_region(&self, region_id: u64) -> Option<Vec<u64>> {
        self.pd_client
            .get_region_by_id(region_id)
            .unwrap()
            .map(|region| region.get_peers().into_iter().map(|p| p.get_store_id()).collect())
    }

    fn query_leader(&self, store_id: u64, region_id: u64) -> Option<metapb::Peer> {
        // To get region leader, we don't care real peer id, so use 0 instead.
        let peer = new_peer(store_id, 0);
        let find_leader = new_status_request(region_id, peer, new_region_leader_cmd());
        let mut resp = self.call_command(find_leader, Duration::from_secs(5)).unwrap();
        let mut region_leader = resp.take_status_response().take_region_leader();
        // NOTE: node id can't be 0.
        if self.valid_leader_id(region_id, region_leader.get_leader().get_store_id()) {
            Some(region_leader.take_leader())
        } else {
            None
        }
    }

    pub fn leader_of_region(&mut self, region_id: u64) -> Option<metapb::Peer> {
        let store_ids = match self.store_ids_of_region(region_id) {
            None => return None,
            Some(ids) => ids,
        };
        if let Some(l) = self.leaders.get(&region_id) {
            // leader may be stopped in some tests.
            if self.valid_leader_id(region_id, l.get_store_id()) {
                return Some(l.clone());
            }
        }
        self.reset_leader_of_region(region_id);
        let mut leader = None;
        let mut retry_cnt = 500;

        let node_ids = self.sim.rl().get_node_ids();
        let mut count = 0;
        while (leader.is_none() || count < store_ids.len()) && retry_cnt > 0 {
            count = 0;
            leader = None;
            for store_id in &store_ids {
                // For some tests, we stop the node but pd still has this information,
                // and we must skip this.
                if !node_ids.contains(store_id) {
                    count += 1;
                    continue;
                }
                let l = self.query_leader(*store_id, region_id);
                if l.is_none() {
                    continue;
                }
                if leader.is_none() {
                    leader = l;
                    count += 1;
                } else if l == leader {
                    count += 1;
                }
            }
            sleep_ms(10);
            retry_cnt -= 1;
        }

        if let Some(l) = leader {
            self.leaders.insert(region_id, l);
        }

        self.leaders.get(&region_id).cloned()
    }

    // Multiple nodes with fixed node id, like node 1, 2, .. 5,
    // First region 1 is in all stores with peer 1, 2, .. 5.
    // Peer 1 is in node 1, store 1, etc.
    fn bootstrap_region(&mut self) -> Result<()> {
        for (id, engine) in self.dbs.iter().enumerate() {
            let id = id as u64 + 1;
            self.engines.insert(id, engine.clone());
        }

        let mut region = metapb::Region::new();
        region.set_id(1);
        region.set_start_key(keys::EMPTY_KEY.to_vec());
        region.set_end_key(keys::EMPTY_KEY.to_vec());
        region.mut_region_epoch().set_version(1);
        region.mut_region_epoch().set_conf_ver(1);

        for (&id, engine) in &self.engines {
            let peer = new_peer(id, id);
            region.mut_peers().push(peer.clone());
            bootstrap_store(engine, self.id(), id).unwrap();
        }

        for engine in self.engines.values() {
            try!(write_region(&engine, &region));
        }

        self.bootstrap_cluster(region);

        Ok(())
    }

    // Return first region id.
    fn bootstrap_conf_change(&mut self) -> u64 {
        for (id, engine) in self.dbs.iter().enumerate() {
            let id = id as u64 + 1;
            self.engines.insert(id, engine.clone());
        }

        for (&id, engine) in &self.engines {
            bootstrap_store(engine, self.id(), id).unwrap();
        }

        let node_id = 1;
        let region = bootstrap_region(self.engines.get(&node_id).unwrap(), 1, 1, 1).unwrap();
        let rid = region.get_id();
        self.bootstrap_cluster(region);
        rid
    }


    // This is only for fixed id test.
    fn bootstrap_cluster(&mut self, region: metapb::Region) {
        self.pd_client
            .bootstrap_cluster(new_store(1, "".to_owned()), region)
            .unwrap();

        for &id in self.engines.keys() {
            self.pd_client.put_store(new_store(id, "".to_owned())).unwrap();
        }
    }

    pub fn reset_leader_of_region(&mut self, region_id: u64) {
        self.leaders.remove(&region_id);
    }

    pub fn check_quorum<F: FnMut(&&Arc<DB>) -> bool>(&self, condition: F) -> bool {
        if self.engines.is_empty() {
            return true;
        }
        self.engines.values().filter(condition).count() > self.engines.len() / 2
    }

    pub fn shutdown(&mut self) {
        debug!("about to shutdown cluster");
        let keys = self.sim.rl().get_node_ids();
        for id in keys {
            self.stop_node(id);
        }
        self.leaders.clear();
        debug!("all nodes are shut down.");
    }

    // If the resp is "not leader error", get the real leader.
    // Sometimes, we may still can't get leader even in "not leader error",
    // returns a INVALID_PEER for this.
    pub fn refresh_leader_if_needed(&mut self, resp: &RaftCmdResponse, region_id: u64) -> bool {
        if !is_error_response(resp) {
            return false;
        }

        let err = resp.get_header().get_error();
        if !err.has_not_leader() {
            return false;
        }

        let err = err.get_not_leader();
        if !err.has_leader() {
            self.reset_leader_of_region(region_id);
            return true;
        }
        self.leaders.insert(region_id, err.get_leader().clone());
        true
    }

    pub fn request(&mut self,
                   key: &[u8],
                   reqs: Vec<Request>,
                   read_quorum: bool,
                   timeout: Duration)
                   -> RaftCmdResponse {
        for _ in 0..20 {
            let mut region = self.get_region(key);
            let region_id = region.get_id();
            let req = new_request(region_id,
                                  region.take_region_epoch(),
                                  reqs.clone(),
                                  read_quorum);
            let result = self.call_command_on_leader(req, timeout);

            if let Err(Error::Timeout(_)) = result {
                warn!("call command timeout, let's retry");
                sleep_ms(100);
                continue;
            }

            let resp = result.unwrap();
            if resp.get_header().get_error().has_stale_epoch() {
                warn!("seems split, let's retry");
                sleep_ms(100);
                continue;
            }
            return resp;
        }
        panic!("request failed after retry for 20 times");
    }

    pub fn get_region(&self, key: &[u8]) -> metapb::Region {
        for _ in 0..100 {
            match self.pd_client.get_region(key) {
                Ok(region) => return region,
                Err(_) => {
                    // We may meet range gap after split, so here we will
                    // retry to get the region again.
                    sleep_ms(20);
                    continue;
                }
            };
        }

        panic!("find no region for {:?}", escape(key));
    }

    pub fn get_region_id(&self, key: &[u8]) -> u64 {
        self.get_region(key).get_id()
    }

    pub fn get_down_peers(&self) -> HashMap<u64, pdpb::PeerStats> {
        self.pd_client.get_down_peers()
    }

    pub fn get(&mut self, key: &[u8]) -> Option<Vec<u8>> {
        self.get_impl(key, false)
    }

    pub fn must_get(&mut self, key: &[u8]) -> Option<Vec<u8>> {
        self.get_impl(key, true)
    }

    fn get_impl(&mut self, key: &[u8], read_quorum: bool) -> Option<Vec<u8>> {
        let mut resp = self.request(key,
                                    vec![new_get_cmd(key)],
                                    read_quorum,
                                    Duration::from_secs(5));
        if resp.get_header().has_error() {
            panic!("response {:?} has error", resp);
        }
        assert_eq!(resp.get_responses().len(), 1);
        assert_eq!(resp.get_responses()[0].get_cmd_type(), CmdType::Get);
        let mut get = resp.mut_responses()[0].take_get();
        if get.has_value() {
            Some(get.take_value())
        } else {
            None
        }
    }

    pub fn must_put(&mut self, key: &[u8], value: &[u8]) {
        self.must_put_cf("default", key, value);
    }

    pub fn must_put_cf(&mut self, cf: &str, key: &[u8], value: &[u8]) {
        let resp = self.request(key,
                                vec![new_put_cf_cmd(cf, key, value)],
                                false,
                                Duration::from_secs(5));
        if resp.get_header().has_error() {
            panic!("response {:?} has error", resp);
        }
        assert_eq!(resp.get_responses().len(), 1);
        assert_eq!(resp.get_responses()[0].get_cmd_type(), CmdType::Put);
    }

    pub fn must_delete(&mut self, key: &[u8]) {
        self.must_delete_cf("default", key)
    }

    pub fn must_delete_cf(&mut self, cf: &str, key: &[u8]) {
        let resp = self.request(key,
                                vec![new_delete_cmd(cf, key)],
                                false,
                                Duration::from_secs(5));
        if resp.get_header().has_error() {
            panic!("response {:?} has error", resp);
        }
        assert_eq!(resp.get_responses().len(), 1);
        assert_eq!(resp.get_responses()[0].get_cmd_type(), CmdType::Delete);
    }

    pub fn get_region_epoch(&self, region_id: u64) -> RegionEpoch {
        self.pd_client
            .get_region_by_id(region_id)
            .unwrap()
            .unwrap()
            .take_region_epoch()
    }

    pub fn region_detail(&mut self, region_id: u64, peer_id: u64) -> RegionDetailResponse {
        let status_cmd = new_region_detail_cmd();
        let peer = new_peer(peer_id, peer_id);
        let req = new_status_request(region_id, peer, status_cmd);
        let resp = self.call_command(req, Duration::from_secs(5));
        assert!(resp.is_ok(), format!("{:?}", resp));

        let mut resp = resp.unwrap();
        assert!(resp.has_status_response());
        let mut status_resp = resp.take_status_response();
        assert_eq!(status_resp.get_cmd_type(), StatusCmdType::RegionDetail);
        assert!(status_resp.has_region_detail());
        status_resp.take_region_detail()
    }

    pub fn add_send_filter<F: FilterFactory>(&self, factory: F) {
        let mut sim = self.sim.wl();
        for node_id in sim.get_node_ids() {
            for filter in factory.generate(node_id) {
                sim.add_send_filter(node_id, filter);
            }
        }
    }

    pub fn transfer_leader(&mut self, region_id: u64, leader: metapb::Peer) {
        let epoch = self.get_region_epoch(region_id);
        let transfer_leader = new_admin_request(region_id, &epoch, new_transfer_leader_cmd(leader));
        let resp = self.call_command_on_leader(transfer_leader, Duration::from_secs(5))
            .unwrap();
        assert!(resp.get_admin_response().get_cmd_type() == AdminCmdType::TransferLeader,
                format!("{:?}", resp));
    }

    pub fn must_transfer_leader(&mut self, region_id: u64, leader: metapb::Peer) {
        let mut try_cnt = 0;
        loop {
            self.reset_leader_of_region(region_id);
            if self.leader_of_region(region_id).as_ref().unwrap() == &leader {
                return;
            }
            if try_cnt > 250 {
                panic!("failed to transfer leader to [{}] {:?}", region_id, leader);
            }
            if try_cnt % 50 == 0 {
                self.transfer_leader(region_id, leader.clone());
            }
            try_cnt += 1;
        }
    }

    // pub fn get_snap_dir(&self, node_id: u64) -> String {
    // self.sim.rl().get_snap_dir(node_id)
    // }

    pub fn clear_send_filters(&mut self) {
        let mut sim = self.sim.wl();
        for node_id in sim.get_node_ids() {
            sim.clear_send_filters(node_id);
        }
    }

    pub fn ask_split(&mut self, region: &metapb::Region, split_keys: &[&[u8]]) {
        // Now we can't control split easily in pd, so here we use store send channel
        // directly to send the AskSplit request.
        let leader = self.leader_of_region(region.get_id()).unwrap();
        let ch = self.sim.rl().get_store_sendch(leader.get_store_id()).unwrap();
        ch.try_send(Msg::SplitCheckResult {
                region_id: region.get_id(),
                epoch: region.get_region_epoch().clone(),
                split_keys: split_keys.into_iter().map(|k| data_key(k)).collect(),
            })
            .unwrap();
    }

    pub fn must_batch_split(&mut self, region: &metapb::Region, split_keys: Vec<&[u8]>) {
        let mut try_cnt = 0;
        let split_count = self.pd_client.get_split_count();
        loop {
            // In case ask split message is ignored, we should retry.
            if try_cnt % 50 == 0 {
                self.reset_leader_of_region(region.get_id());
                self.ask_split(region, &split_keys);
            }

            if self.pd_client.check_split(region, &split_keys) &&
               self.pd_client.get_split_count() > split_count {
                return;
            }

            if try_cnt > 250 {
                panic!("region {:?} has not been split by {:?}", region, split_keys);
            }
            try_cnt += 1;
            sleep_ms(20);
        }
    }

<<<<<<< HEAD
    pub fn must_split(&mut self, region: &metapb::Region, split_key: &[u8]) {
        self.must_batch_split(region, vec![split_key]);
    }

    pub fn must_check_peer(&mut self, region_id: u64, peer: metapb::Peer) {
        let mut try_cnt = 0;
        loop {
            let find_leader = new_status_request(region_id, peer.clone(), new_region_leader_cmd());
=======
    /// Make sure region exists on that store.
    pub fn must_region_exist(&mut self, region_id: u64, store_id: u64) {
        let mut try_cnt = 0;
        loop {
            let find_leader =
                new_status_request(region_id, new_peer(store_id, 0), new_region_leader_cmd());
>>>>>>> dee05a9a
            let resp = self.call_command(find_leader, Duration::from_secs(5)).unwrap();

            if !is_error_response(&resp) {
                return;
            }

            if try_cnt > 250 {
<<<<<<< HEAD
                panic!("peer {:?} has not been created after {} tries",
                       peer,
=======
                panic!("region {} doesn't exist on store {} after {} tries",
                       region_id,
                       store_id,
>>>>>>> dee05a9a
                       try_cnt);
            }
            try_cnt += 1;
            sleep_ms(20);
        }

    }

    // it's so common that we provide an API for it
    pub fn partition(&self, s1: Vec<u64>, s2: Vec<u64>) {
        self.add_send_filter(PartitionFilterFactory::new(s1, s2));
    }
}

impl<T: Simulator> Drop for Cluster<T> {
    fn drop(&mut self) {
        self.shutdown();
    }
}<|MERGE_RESOLUTION|>--- conflicted
+++ resolved
@@ -580,7 +580,7 @@
     }
 
     // pub fn get_snap_dir(&self, node_id: u64) -> String {
-    // self.sim.rl().get_snap_dir(node_id)
+    //     self.sim.rl().get_snap_dir(node_id)
     // }
 
     pub fn clear_send_filters(&mut self) {
@@ -626,23 +626,16 @@
         }
     }
 
-<<<<<<< HEAD
     pub fn must_split(&mut self, region: &metapb::Region, split_key: &[u8]) {
         self.must_batch_split(region, vec![split_key]);
     }
 
-    pub fn must_check_peer(&mut self, region_id: u64, peer: metapb::Peer) {
-        let mut try_cnt = 0;
-        loop {
-            let find_leader = new_status_request(region_id, peer.clone(), new_region_leader_cmd());
-=======
     /// Make sure region exists on that store.
     pub fn must_region_exist(&mut self, region_id: u64, store_id: u64) {
         let mut try_cnt = 0;
         loop {
             let find_leader =
                 new_status_request(region_id, new_peer(store_id, 0), new_region_leader_cmd());
->>>>>>> dee05a9a
             let resp = self.call_command(find_leader, Duration::from_secs(5)).unwrap();
 
             if !is_error_response(&resp) {
@@ -650,14 +643,9 @@
             }
 
             if try_cnt > 250 {
-<<<<<<< HEAD
-                panic!("peer {:?} has not been created after {} tries",
-                       peer,
-=======
                 panic!("region {} doesn't exist on store {} after {} tries",
                        region_id,
                        store_id,
->>>>>>> dee05a9a
                        try_cnt);
             }
             try_cnt += 1;
