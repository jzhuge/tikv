--- conflicted
+++ resolved
@@ -176,9 +176,6 @@
             ScalarFuncSig::IfTime |
             ScalarFuncSig::IfDuration => (3, 3),
 
-<<<<<<< HEAD
-            _ => unimplemented!(),
-=======
             ScalarFuncSig::CoalesceDecimal |
             ScalarFuncSig::CoalesceDuration |
             ScalarFuncSig::CoalesceInt |
@@ -195,7 +192,6 @@
             ScalarFuncSig::CaseWhenTime => (1, usize::MAX),
 
             _ => return Err(Error::UnknownSignature(sig)),
->>>>>>> 1a873b0b
         };
         if args < min_args || args > max_args {
             return Err(box_err!("unexpected arguments"));
@@ -316,11 +312,7 @@
                     $(ScalarFuncSig::$j_sig => {
                         self.$j_func(ctx, row, $($j_arg)*).map(Datum::from)
                     })*
-<<<<<<< HEAD
-                    _ => unimplemented!(),
-=======
                     _=>Err(Error::UnknownSignature(self.sig)),
->>>>>>> 1a873b0b
                 }
             }
         }
