--- conflicted
+++ resolved
@@ -554,16 +554,8 @@
         if self.truncated_term() == self.last_term || idx == self.last_index() {
             return Ok(self.last_term);
         }
-<<<<<<< HEAD
-        let key = keys::raft_log_key(self.get_region_id(), idx);
-        match try!(self.raft_engine.get_msg_cf::<Entry>(CF_RAFT, &key)) {
-            Some(entry) => Ok(entry.get_term()),
-            None => Err(RaftError::Store(StorageError::Unavailable)),
-        }
-=======
         let entries = try!(self.entries(idx, idx + 1, raft::NO_LIMIT));
         Ok(entries[0].get_term())
->>>>>>> 87a2810d
     }
 
     #[inline]
@@ -808,7 +800,6 @@
         let handle = try!(rocksdb::get_cf_handle(&self.raft_engine, CF_RAFT));
         let (raft_start, raft_end) = (keys::region_raft_prefix(region_id),
                                       keys::region_raft_prefix(region_id + 1));
-<<<<<<< HEAD
         try!(self.raft_engine.scan_cf(CF_RAFT,
                                       &raft_start,
                                       &raft_end,
@@ -818,18 +809,7 @@
                                           raft_count += 1;
                                           Ok(true)
                                       }));
-=======
-        try!(self.engine.scan_cf(CF_RAFT,
-                                 &raft_start,
-                                 &raft_end,
-                                 false,
-                                 &mut |key, _| {
-                                     try!(wb.delete_cf(handle, key));
-                                     raft_count += 1;
-                                     Ok(true)
-                                 }));
         self.cache = EntryCache::default();
->>>>>>> 87a2810d
         info!("{} clear peer {} meta keys and {} raft keys, takes {:?}",
               self.tag,
               meta_count,
