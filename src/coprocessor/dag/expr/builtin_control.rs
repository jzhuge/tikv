// Copyright 2017 PingCAP, Inc.
//
// Licensed under the Apache License, Version 2.0 (the "License");
// you may not use this file except in compliance with the License.
// You may obtain a copy of the License at
//
//     http://www.apache.org/licenses/LICENSE-2.0
//
// Unless required by applicable law or agreed to in writing, software
// distributed under the License is distributed on an "AS IS" BASIS,
// See the License for the specific language governing permissions and
// limitations under the License.

use std::borrow::Cow;
use super::{FnCall, Result, StatementContext};
use coprocessor::codec::Datum;
use coprocessor::codec::mysql::{Decimal, Duration, Time};

fn if_null<F, T>(f: F) -> Result<Option<T>>
where
    F: Fn(usize) -> Result<Option<T>>,
{
    let arg0 = try!(f(0));
    if !arg0.is_none() {
        return Ok(arg0);
    }
    f(1)
}

fn if_condition<F, T>(
    expr: &FnCall,
    ctx: &StatementContext,
    row: &[Datum],
    f: F,
) -> Result<Option<T>>
where
    F: Fn(usize) -> Result<Option<T>>,
{
    let arg0 = try!(expr.children[0].eval_int(ctx, row));
    if arg0.map_or(false, |arg| arg != 0) {
        f(1)
    } else {
        f(2)
    }
}

impl FnCall {
    pub fn if_null_int(&self, ctx: &StatementContext, row: &[Datum]) -> Result<Option<i64>> {
        if_null(|i| self.children[i].eval_int(ctx, row))
    }

    pub fn if_null_real(&self, ctx: &StatementContext, row: &[Datum]) -> Result<Option<f64>> {
        if_null(|i| self.children[i].eval_real(ctx, row))
    }

    pub fn if_null_decimal<'a, 'b: 'a>(
        &'b self,
        ctx: &StatementContext,
        row: &'a [Datum],
    ) -> Result<Option<Cow<'a, Decimal>>> {
        if_null(|i| self.children[i].eval_decimal(ctx, row))
    }

    pub fn if_null_string<'a, 'b: 'a>(
        &'b self,
        ctx: &StatementContext,
        row: &'a [Datum],
    ) -> Result<Option<Cow<'a, Vec<u8>>>> {
        if_null(|i| self.children[i].eval_string(ctx, row))
    }

    pub fn if_null_time<'a, 'b: 'a>(
        &'b self,
        ctx: &StatementContext,
        row: &'a [Datum],
    ) -> Result<Option<Cow<'a, Time>>> {
        if_null(|i| self.children[i].eval_time(ctx, row))
    }

    pub fn if_null_duration<'a, 'b: 'a>(
        &'b self,
        ctx: &StatementContext,
        row: &'a [Datum],
    ) -> Result<Option<Cow<'a, Duration>>> {
        if_null(|i| self.children[i].eval_duration(ctx, row))
    }

    pub fn if_int(&self, ctx: &StatementContext, row: &[Datum]) -> Result<Option<i64>> {
        if_condition(self, ctx, row, |i| self.children[i].eval_int(ctx, row))
    }

    pub fn if_real(&self, ctx: &StatementContext, row: &[Datum]) -> Result<Option<f64>> {
        if_condition(self, ctx, row, |i| self.children[i].eval_real(ctx, row))
    }

    pub fn if_decimal<'a, 'b: 'a>(
        &'b self,
        ctx: &StatementContext,
        row: &'a [Datum],
    ) -> Result<Option<Cow<'a, Decimal>>> {
        if_condition(self, ctx, row, |i| self.children[i].eval_decimal(ctx, row))
    }

    pub fn if_string<'a, 'b: 'a>(
        &'b self,
        ctx: &StatementContext,
        row: &'a [Datum],
    ) -> Result<Option<Cow<'a, Vec<u8>>>> {
        if_condition(self, ctx, row, |i| self.children[i].eval_string(ctx, row))
    }

    pub fn if_time<'a, 'b: 'a>(
        &'b self,
        ctx: &StatementContext,
        row: &'a [Datum],
    ) -> Result<Option<Cow<'a, Time>>> {
        if_condition(self, ctx, row, |i| self.children[i].eval_time(ctx, row))
    }

    pub fn if_duration<'a, 'b: 'a>(
        &'b self,
        ctx: &StatementContext,
        row: &'a [Datum],
    ) -> Result<Option<Cow<'a, Duration>>> {
        if_condition(self, ctx, row, |i| self.children[i].eval_duration(ctx, row))
    }
}

#[cfg(test)]
mod test {
    use tipb::expression::ScalarFuncSig;
    use coprocessor::codec::Datum;
    use coprocessor::codec::mysql::Duration;
    use coprocessor::dag::expr::{Expression, StatementContext};
    use coprocessor::dag::expr::test::{fncall_expr, str2dec};
    use coprocessor::select::xeval::evaluator::test::datum_expr;

    #[test]
    fn test_if_null() {
        let tests = vec![
            (
                ScalarFuncSig::IfNullInt,
                Datum::I64(0),
                Datum::I64(2),
                Datum::I64(0),
            ),
            (
                ScalarFuncSig::IfNullInt,
                Datum::I64(1),
                Datum::I64(2),
                Datum::I64(1),
            ),
            (
                ScalarFuncSig::IfNullInt,
                Datum::Null,
                Datum::I64(2),
                Datum::I64(2),
            ),
            (
                ScalarFuncSig::IfNullReal,
                Datum::F64(0.0),
                Datum::F64(2.2),
                Datum::F64(0.0),
            ),
            (
                ScalarFuncSig::IfNullReal,
                Datum::F64(1.1),
                Datum::F64(2.2),
                Datum::F64(1.1),
            ),
            (
                ScalarFuncSig::IfNullReal,
                Datum::Null,
                Datum::F64(2.2),
                Datum::F64(2.2),
            ),
            (
                ScalarFuncSig::IfNullString,
                Datum::Bytes(b"abc".to_vec()),
                Datum::Bytes(b"abd".to_vec()),
                Datum::Bytes(b"abc".to_vec()),
            ),
            (
                ScalarFuncSig::IfNullString,
                Datum::Null,
                Datum::Bytes(b"abd".to_vec()),
                Datum::Bytes(b"abd".to_vec()),
            ),
            (
                ScalarFuncSig::IfNullDecimal,
                str2dec("1.123"),
                str2dec("2.345"),
                str2dec("1.123"),
            ),
            (
                ScalarFuncSig::IfNullDecimal,
                Datum::Null,
                str2dec("2.345"),
                str2dec("2.345"),
            ),
            (
                ScalarFuncSig::IfNullDuration,
                Datum::Dur(Duration::from_nanos(123, 1).unwrap()),
                Datum::Dur(Duration::from_nanos(345, 2).unwrap()),
                Datum::Dur(Duration::from_nanos(123, 1).unwrap()),
            ),
            (
                ScalarFuncSig::IfNullDuration,
                Datum::Null,
                Datum::Dur(Duration::from_nanos(345, 2).unwrap()),
                Datum::Dur(Duration::from_nanos(345, 2).unwrap()),
            ),
            // TODO: add Time related tests after Time is implementted in Expression::build
        ];
        let ctx = StatementContext::default();
        for (operator, branch1, branch2, exp) in tests {
            let arg1 = datum_expr(branch1);
            let arg2 = datum_expr(branch2);
            let op = Expression::build(fncall_expr(operator, &[arg1, arg2]), &ctx).unwrap();
<<<<<<< HEAD
            let res: Datum = match operator {
                ScalarFuncSig::IfNullInt => op.eval_int(&ctx, &[]).unwrap().into(),
                ScalarFuncSig::IfNullReal => op.eval_real(&ctx, &[]).unwrap().into(),
                ScalarFuncSig::IfNullString => op.eval_string(&ctx, &[]).unwrap().into(),
                ScalarFuncSig::IfNullDecimal => op.eval_decimal(&ctx, &[]).unwrap().into(),
                ScalarFuncSig::IfNullTime => op.eval_time(&ctx, &[]).unwrap().into(),
                ScalarFuncSig::IfNullDuration => op.eval_duration(&ctx, &[]).unwrap().into(),
                _ => unreachable!(),
            };
=======
            let res = op.eval(&ctx, &[]).unwrap();
>>>>>>> 1ed85401
            assert_eq!(res, exp);
        }
    }

    #[test]
    fn test_if() {
        let tests = vec![
            (
                ScalarFuncSig::IfInt,
                Datum::I64(1),
                Datum::I64(1),
                Datum::I64(2),
                Datum::I64(1),
            ),
            (
                ScalarFuncSig::IfInt,
                Datum::Null,
                Datum::I64(1),
                Datum::I64(2),
                Datum::I64(2),
            ),
            (
                ScalarFuncSig::IfInt,
                Datum::I64(0),
                Datum::I64(1),
                Datum::I64(2),
                Datum::I64(2),
            ),
            (
                ScalarFuncSig::IfReal,
                Datum::I64(1),
                Datum::F64(1.1),
                Datum::F64(2.2),
                Datum::F64(1.1),
            ),
            (
                ScalarFuncSig::IfReal,
                Datum::Null,
                Datum::F64(1.1),
                Datum::F64(2.2),
                Datum::F64(2.2),
            ),
            (
                ScalarFuncSig::IfReal,
                Datum::I64(0),
                Datum::F64(1.1),
                Datum::F64(2.2),
                Datum::F64(2.2),
            ),
            (
                ScalarFuncSig::IfString,
                Datum::I64(1),
                Datum::Bytes(b"abc".to_vec()),
                Datum::Bytes(b"abd".to_vec()),
                Datum::Bytes(b"abc".to_vec()),
            ),
            (
                ScalarFuncSig::IfString,
                Datum::Null,
                Datum::Bytes(b"abc".to_vec()),
                Datum::Bytes(b"abd".to_vec()),
                Datum::Bytes(b"abd".to_vec()),
            ),
            (
                ScalarFuncSig::IfString,
                Datum::I64(0),
                Datum::Bytes(b"abc".to_vec()),
                Datum::Bytes(b"abd".to_vec()),
                Datum::Bytes(b"abd".to_vec()),
            ),
            (
                ScalarFuncSig::IfDecimal,
                Datum::I64(1),
                str2dec("1.123"),
                str2dec("2.345"),
                str2dec("1.123"),
            ),
            (
                ScalarFuncSig::IfDecimal,
                Datum::Null,
                str2dec("1.123"),
                str2dec("2.345"),
                str2dec("2.345"),
            ),
            (
                ScalarFuncSig::IfDecimal,
                Datum::I64(0),
                str2dec("1.123"),
                str2dec("2.345"),
                str2dec("2.345"),
            ),
            (
                ScalarFuncSig::IfDuration,
                Datum::I64(1),
                Datum::Dur(Duration::from_nanos(123, 1).unwrap()),
                Datum::Dur(Duration::from_nanos(345, 2).unwrap()),
                Datum::Dur(Duration::from_nanos(123, 1).unwrap()),
            ),
            (
                ScalarFuncSig::IfDuration,
                Datum::Null,
                Datum::Dur(Duration::from_nanos(123, 1).unwrap()),
                Datum::Dur(Duration::from_nanos(345, 2).unwrap()),
                Datum::Dur(Duration::from_nanos(345, 2).unwrap()),
            ),
            (
                ScalarFuncSig::IfDuration,
                Datum::I64(0),
                Datum::Dur(Duration::from_nanos(123, 1).unwrap()),
                Datum::Dur(Duration::from_nanos(345, 2).unwrap()),
                Datum::Dur(Duration::from_nanos(345, 2).unwrap()),
            ),
            // TODO: add Time related tests after Time is implementted in Expression::build
        ];
        let ctx = StatementContext::default();
        for (operator, cond, branch1, branch2, exp) in tests {
            let arg1 = datum_expr(cond);
            let arg2 = datum_expr(branch1);
            let arg3 = datum_expr(branch2);
            let expected = Expression::build(datum_expr(exp), &ctx).unwrap();
            let op = Expression::build(fncall_expr(operator, &[arg1, arg2, arg3]), &ctx).unwrap();
<<<<<<< HEAD
            match operator {
                ScalarFuncSig::IfInt => {
                    let lhs = op.eval_int(&ctx, &[]).unwrap();
                    let rhs = expected.eval_int(&ctx, &[]).unwrap();
                    assert_eq!(lhs, rhs);
                }
                ScalarFuncSig::IfReal => {
                    let lhs = op.eval_real(&ctx, &[]).unwrap();
                    let rhs = expected.eval_real(&ctx, &[]).unwrap();
                    assert_eq!(lhs, rhs);
                }
                ScalarFuncSig::IfString => {
                    let lhs = op.eval_string(&ctx, &[]).unwrap();
                    let rhs = expected.eval_string(&ctx, &[]).unwrap();
                    assert_eq!(lhs, rhs);
                }
                ScalarFuncSig::IfDecimal => {
                    let lhs = op.eval_decimal(&ctx, &[]).unwrap();
                    let rhs = expected.eval_decimal(&ctx, &[]).unwrap();
                    assert_eq!(lhs, rhs);
                }
                ScalarFuncSig::IfTime => {
                    let lhs = op.eval_time(&ctx, &[]).unwrap();
                    let rhs = expected.eval_time(&ctx, &[]).unwrap();
                    assert_eq!(lhs, rhs);
                }
                ScalarFuncSig::IfDuration => {
                    let lhs = op.eval_duration(&ctx, &[]).unwrap();
                    let rhs = expected.eval_duration(&ctx, &[]).unwrap();
                    assert_eq!(lhs, rhs);
                }
                _ => unreachable!(),
            }
=======
            let lhs = op.eval(&ctx, &[]).unwrap();
            let rhs = expected.eval(&ctx, &[]).unwrap();
            assert_eq!(lhs, rhs);
>>>>>>> 1ed85401
        }
    }
}<|MERGE_RESOLUTION|>--- conflicted
+++ resolved
@@ -217,19 +217,7 @@
             let arg1 = datum_expr(branch1);
             let arg2 = datum_expr(branch2);
             let op = Expression::build(fncall_expr(operator, &[arg1, arg2]), &ctx).unwrap();
-<<<<<<< HEAD
-            let res: Datum = match operator {
-                ScalarFuncSig::IfNullInt => op.eval_int(&ctx, &[]).unwrap().into(),
-                ScalarFuncSig::IfNullReal => op.eval_real(&ctx, &[]).unwrap().into(),
-                ScalarFuncSig::IfNullString => op.eval_string(&ctx, &[]).unwrap().into(),
-                ScalarFuncSig::IfNullDecimal => op.eval_decimal(&ctx, &[]).unwrap().into(),
-                ScalarFuncSig::IfNullTime => op.eval_time(&ctx, &[]).unwrap().into(),
-                ScalarFuncSig::IfNullDuration => op.eval_duration(&ctx, &[]).unwrap().into(),
-                _ => unreachable!(),
-            };
-=======
             let res = op.eval(&ctx, &[]).unwrap();
->>>>>>> 1ed85401
             assert_eq!(res, exp);
         }
     }
@@ -351,45 +339,9 @@
             let arg3 = datum_expr(branch2);
             let expected = Expression::build(datum_expr(exp), &ctx).unwrap();
             let op = Expression::build(fncall_expr(operator, &[arg1, arg2, arg3]), &ctx).unwrap();
-<<<<<<< HEAD
-            match operator {
-                ScalarFuncSig::IfInt => {
-                    let lhs = op.eval_int(&ctx, &[]).unwrap();
-                    let rhs = expected.eval_int(&ctx, &[]).unwrap();
-                    assert_eq!(lhs, rhs);
-                }
-                ScalarFuncSig::IfReal => {
-                    let lhs = op.eval_real(&ctx, &[]).unwrap();
-                    let rhs = expected.eval_real(&ctx, &[]).unwrap();
-                    assert_eq!(lhs, rhs);
-                }
-                ScalarFuncSig::IfString => {
-                    let lhs = op.eval_string(&ctx, &[]).unwrap();
-                    let rhs = expected.eval_string(&ctx, &[]).unwrap();
-                    assert_eq!(lhs, rhs);
-                }
-                ScalarFuncSig::IfDecimal => {
-                    let lhs = op.eval_decimal(&ctx, &[]).unwrap();
-                    let rhs = expected.eval_decimal(&ctx, &[]).unwrap();
-                    assert_eq!(lhs, rhs);
-                }
-                ScalarFuncSig::IfTime => {
-                    let lhs = op.eval_time(&ctx, &[]).unwrap();
-                    let rhs = expected.eval_time(&ctx, &[]).unwrap();
-                    assert_eq!(lhs, rhs);
-                }
-                ScalarFuncSig::IfDuration => {
-                    let lhs = op.eval_duration(&ctx, &[]).unwrap();
-                    let rhs = expected.eval_duration(&ctx, &[]).unwrap();
-                    assert_eq!(lhs, rhs);
-                }
-                _ => unreachable!(),
-            }
-=======
             let lhs = op.eval(&ctx, &[]).unwrap();
             let rhs = expected.eval(&ctx, &[]).unwrap();
             assert_eq!(lhs, rhs);
->>>>>>> 1ed85401
         }
     }
 }